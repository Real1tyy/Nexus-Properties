--- conflicted
+++ resolved
@@ -17,14 +17,11 @@
 	DEFAULT_GRAPH_ENLARGED_WIDTH_PERCENT: 75,
 	DEFAULT_GRAPH_ZOOM_PREVIEW_HEIGHT: 280,
 	DEFAULT_DISPLAY_NODE_PROPERTIES: [],
-<<<<<<< HEAD
+	DEFAULT_GRAPH_ANIMATION_DURATION: 800,
 
 	// Zoom preview defaults
 	DEFAULT_ZOOM_HIDE_FRONTMATTER: false,
 	DEFAULT_ZOOM_HIDE_CONTENT: false,
-=======
-	DEFAULT_GRAPH_ANIMATION_DURATION: 800,
->>>>>>> 107c722e
 } as const;
 
 export const SCAN_CONCURRENCY = 10;
