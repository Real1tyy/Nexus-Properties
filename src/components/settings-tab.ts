--- conflicted
+++ resolved
@@ -109,43 +109,6 @@
 			desc: "Hide properties with empty, null, or undefined values in the node preview modal",
 		});
 
-<<<<<<< HEAD
-		new Setting(containerEl)
-			.setName("Hide underscore properties")
-			.setDesc("Hide properties that start with an underscore (_) in the node preview modal")
-			.addToggle((toggle) =>
-				toggle.setValue(settings.hideUnderscoreProperties).onChange(async (value) => {
-					await this.plugin.settingsStore.updateSettings((s) => ({
-						...s,
-						hideUnderscoreProperties: value,
-					}));
-				})
-			);
-
-		new Setting(containerEl)
-			.setName("Zoom: hide frontmatter by default")
-			.setDesc("When entering zoom preview, frontmatter starts hidden by default")
-			.addToggle((toggle) =>
-				toggle.setValue(settings.zoomHideFrontmatterByDefault).onChange(async (value) => {
-					await this.plugin.settingsStore.updateSettings((s) => ({
-						...s,
-						zoomHideFrontmatterByDefault: value,
-					}));
-				})
-			);
-
-		new Setting(containerEl)
-			.setName("Zoom: hide content by default")
-			.setDesc("When entering zoom preview, file content starts hidden by default")
-			.addToggle((toggle) =>
-				toggle.setValue(settings.zoomHideContentByDefault).onChange(async (value) => {
-					await this.plugin.settingsStore.updateSettings((s) => ({
-						...s,
-						zoomHideContentByDefault: value,
-					}));
-				})
-			);
-=======
 		this.uiBuilder.auto(containerEl, {
 			key: "hideUnderscoreProperties",
 			name: "Hide underscore properties",
@@ -163,7 +126,6 @@
 			name: "Zoom: hide content by default",
 			desc: "When entering zoom preview, file content starts hidden by default",
 		});
->>>>>>> 107c722e
 	}
 
 	private addFilteringSettings(containerEl: HTMLElement): void {
